--- conflicted
+++ resolved
@@ -14,10 +14,6 @@
     exit 1
 fi
 
-<<<<<<< HEAD
-# Sign with development certificate (trying the other cert)
-codesign --force --sign "Apple Development: jrueckert@costco.com (826L9Z2Y4X)" --timestamp dist/ClickIt.app
-=======
 # Sign with development certificate
 if [ -z "$CODE_SIGN_IDENTITY" ]; then
     echo "❌ CODE_SIGN_IDENTITY environment variable not set"
@@ -28,7 +24,6 @@
 
 echo "🔐 Using certificate: $CODE_SIGN_IDENTITY"
 codesign --force --sign "$CODE_SIGN_IDENTITY" --timestamp dist/ClickIt.app
->>>>>>> 1a1a8e39
 
 # Verify signing
 echo "✅ Verifying signature..."
